--- conflicted
+++ resolved
@@ -100,13 +100,8 @@
         type *values=static_cast<type*>(buf);
         for(int i=0;i<*size;++i) {
           //type &dummy=values[i];
-<<<<<<< HEAD
-          //values[*displ + i]=0;
+          values[*displ + i]=0;
           type::getGlobalTape().registerInput(values[*displ + i]);
-=======
-          values[*displ + i]=0;
-          codi::RealReverse::getGlobalTape().registerInput(values[*displ + i]);
->>>>>>> 967c5c61
         }
      }
   }
