--- conflicted
+++ resolved
@@ -135,14 +135,6 @@
       externalFunctions.resize(extChunkSize);
     }
 
-    size_t getUsedStatementSize() {
-      return statements.getUsedSize();
-    }
-
-    size_t getUsedDataSize() {
-      return data.getUsedSize();
-    }
-
     /**
      * @brief Return the number of used statements.
      * @return The number of used statements.
@@ -262,15 +254,9 @@
      *
      * @tparam Data  The type of the data for the tape.
      */
-<<<<<<< HEAD
-    template<typename EvalData>
-    inline void pushJacobi(EvalData& gradient, const Real& value, const IndexType& index) {
-      CODI_UNUSED(gradient);
-=======
     template<typename Data>
     inline void pushJacobi(Data& data, const Real& value, const IndexType& index) {
       CODI_UNUSED(data);
->>>>>>> 4e25a3bf
       CODI_UNUSED(value);
 
       if(0 != index) {
@@ -290,15 +276,9 @@
      *
      * @tparam Data  The type of the data for the tape.
      */
-<<<<<<< HEAD
-    template<typename EvalData>
-    inline void pushJacobi(EvalData& gradient, const Real& jacobi, const Real& value, const IndexType& index) {
-      CODI_UNUSED(gradient);
-=======
     template<typename Data>
     inline void pushJacobi(Data& data, const Real& jacobi, const Real& value, const IndexType& index) {
       CODI_UNUSED(data);
->>>>>>> 4e25a3bf
       CODI_UNUSED(value);
 
       if(0 != index) {
