--- conflicted
+++ resolved
@@ -181,8 +181,7 @@
      *
      * @param[in] v The value to copy.
      */
-<<<<<<< HEAD
-    inline ActiveReal(const ActiveReal<Real, Tape>& v) {
+    inline ActiveReal(const ActiveReal<Tape>& v) {
       globalTape.initGradientData(primalValue, gradientData);
 
       if(OptDisableAssignOptimization) {
@@ -190,11 +189,6 @@
       } else {
         globalTape.store(primalValue, gradientData, v);
       }
-=======
-    inline ActiveReal(const ActiveReal<Tape>& v) {
-      globalTape.initGradientData(this->primalValue, gradientData);
-      globalTape.store(primalValue, gradientData, v);
->>>>>>> 2686227d
     }
 
     /**
@@ -333,17 +327,12 @@
      * @param[in] rhs The other value on the rhs.
      * @return Reference to this.
      */
-<<<<<<< HEAD
-    inline ActiveReal<Real, Tape>& operator=(const ActiveReal<Real, Tape>& rhs) {
+    inline ActiveReal<Tape>& operator=(const ActiveReal<Tape>& rhs) {
       if(OptDisableAssignOptimization) {
            *this = 1.0 * rhs;
       } else {
           globalTape.store(primalValue, gradientData, rhs);
       }
-=======
-    inline ActiveReal<Tape>& operator=(const ActiveReal<Tape>& rhs) {
-      globalTape.store(primalValue, gradientData, rhs);
->>>>>>> 2686227d
       return *this;
     }
 
@@ -482,13 +471,8 @@
    *
    * @tparam Tape The tape of the active real.
    */
-<<<<<<< HEAD
-  template<typename RealType, typename Tape>
-  class TypeTraits<ActiveReal<RealType, Tape> > {
-=======
   template<typename Tape>
   class TypeTraits<ActiveReal<Tape> > {
->>>>>>> 2686227d
     public:
 
       /**
@@ -499,25 +483,15 @@
       /**
        * @brief The passive type is the passive type of Real.
        */
-      typedef typename TypeTraits<RealType>::PassiveReal PassiveReal;
-
-      /**
-       * @brief The passive type is the passive type of Real.
-       */
-      typedef RealType Real;
+      typedef typename TypeTraits<Real>::PassiveReal PassiveReal;
 
       /**
        * @brief Get the primal value of the origin of this type.
        * @param[in] t The value from which the primal is extracted.
        * @return The primal value of the origin of this type..
        */
-<<<<<<< HEAD
-      static const typename TypeTraits<RealType>::PassiveReal getBaseValue(const ActiveReal<RealType, Tape>& t) {
-        return TypeTraits<RealType>::getBaseValue(t.getValue());
-=======
       static const typename TypeTraits<Real>::PassiveReal getBaseValue(const ActiveReal<Tape>& t) {
         return TypeTraits<Real>::getBaseValue(t.getValue());
->>>>>>> 2686227d
       }
   };
 
